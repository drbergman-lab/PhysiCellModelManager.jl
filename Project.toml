--- conflicted
+++ resolved
@@ -21,11 +21,8 @@
 Tables = "bd369af6-aec1-5ad0-b16a-f7cc5008161c"
 
 [compat]
-<<<<<<< HEAD
 CSV = "0.10"
-=======
 SQLite = "1"
->>>>>>> cb9bcfc8
 FFTW = "1"
 Statistics = "1"
 julia = "1.6.7"
