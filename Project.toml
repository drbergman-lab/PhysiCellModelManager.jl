--- conflicted
+++ resolved
@@ -24,13 +24,10 @@
 CSV = "0.10"
 SQLite = "1"
 FFTW = "1"
-<<<<<<< HEAD
 MAT = "0.10"
-=======
 LazyGrids = "1"
 GlobalSensitivity = "2"
 Statistics = "1"
->>>>>>> b25972bf
 julia = "1.6.7"
 
 [extras]
