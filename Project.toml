--- conflicted
+++ resolved
@@ -24,14 +24,10 @@
 CSV = "0.10"
 SQLite = "1"
 FFTW = "1"
-<<<<<<< HEAD
-SQLite = "1"
-=======
 MAT = "0.10"
 LazyGrids = "1"
 GlobalSensitivity = "2"
 Statistics = "1"
->>>>>>> 5fe34112
 julia = "1.6.7"
 
 [extras]
