name = "pcvct"
uuid = "3c374bc7-7384-4f83-8ca0-87b8c727e6ff"
authors = ["Daniel Bergman <danielrbergman@gmail.com> and contributors"]
version = "0.1.0"

[deps]
CSV = "336ed68f-0bac-5ca0-87d4-7b16caf5d00b"
DataFrames = "a93c6f00-e57d-5684-b7b6-d8193f3e46c0"
Dates = "ade2ca70-3891-5945-98fb-dc099432e06a"
Distributions = "31c24e10-a181-5473-b8eb-7969acd0382f"
FFTW = "7a1cc6ca-52ef-59f5-83cd-3a7055c09341"
GlobalSensitivity = "af5da776-676b-467e-8baf-acd8249e4f0f"
LazyGrids = "7031d0ef-c40d-4431-b2f8-61a8d2f650db"
LightXML = "9c8b4983-aa76-5018-a973-4c85ecc9e179"
MAT = "23992714-dd62-5051-b70f-ba57cb901cac"
QuasiMonteCarlo = "8a4e6c94-4038-4cdc-81c3-7e6ffdb2a71b"
Random = "9a3f8284-a2c9-5f02-9a11-845980a1fd5c"
SQLite = "0aa819cd-b072-5ff4-a722-6bc24af294d9"
Sobol = "ed01d8cd-4d21-5b2a-85b4-cc3bdc58bad4"
Statistics = "10745b16-79ce-11e8-11f9-7d13ad32a3b2"
Tables = "bd369af6-aec1-5ad0-b16a-f7cc5008161c"

[compat]
SQLite = "1"
FFTW = "1"
<<<<<<< HEAD
GlobalSensitivity = "2"
=======
Statistics = "1"
>>>>>>> cb9bcfc8
julia = "1.6.7"

[extras]
Test = "8dfed614-e22c-5e08-85e1-65c5234f0b40"

[targets]
test = ["Test"]<|MERGE_RESOLUTION|>--- conflicted
+++ resolved
@@ -23,11 +23,8 @@
 [compat]
 SQLite = "1"
 FFTW = "1"
-<<<<<<< HEAD
 GlobalSensitivity = "2"
-=======
 Statistics = "1"
->>>>>>> cb9bcfc8
 julia = "1.6.7"
 
 [extras]
