name = "pcvct"
uuid = "3c374bc7-7384-4f83-8ca0-87b8c727e6ff"
authors = ["Daniel Bergman <danielrbergman@gmail.com> and contributors"]
version = "0.1.0"

[deps]
CSV = "336ed68f-0bac-5ca0-87d4-7b16caf5d00b"
DataFrames = "a93c6f00-e57d-5684-b7b6-d8193f3e46c0"
Dates = "ade2ca70-3891-5945-98fb-dc099432e06a"
Distributions = "31c24e10-a181-5473-b8eb-7969acd0382f"
FFTW = "7a1cc6ca-52ef-59f5-83cd-3a7055c09341"
GlobalSensitivity = "af5da776-676b-467e-8baf-acd8249e4f0f"
LazyGrids = "7031d0ef-c40d-4431-b2f8-61a8d2f650db"
LightXML = "9c8b4983-aa76-5018-a973-4c85ecc9e179"
MAT = "23992714-dd62-5051-b70f-ba57cb901cac"
QuasiMonteCarlo = "8a4e6c94-4038-4cdc-81c3-7e6ffdb2a71b"
Random = "9a3f8284-a2c9-5f02-9a11-845980a1fd5c"
SQLite = "0aa819cd-b072-5ff4-a722-6bc24af294d9"
Sobol = "ed01d8cd-4d21-5b2a-85b4-cc3bdc58bad4"
Statistics = "10745b16-79ce-11e8-11f9-7d13ad32a3b2"
Tables = "bd369af6-aec1-5ad0-b16a-f7cc5008161c"

[compat]
<<<<<<< HEAD
DataFrames = "1"
=======
Distributions = "0.25"
CSV = "0.10"
SQLite = "1"
>>>>>>> 2eb8c19d
FFTW = "1"
QuasiMonteCarlo = "0.3"
LightXML = "0.9"
Sobol = "1"
MAT = "0.10"
LazyGrids = "1"
GlobalSensitivity = "2"
Statistics = "1"
julia = "1.6.7"

[extras]
Test = "8dfed614-e22c-5e08-85e1-65c5234f0b40"

[targets]
test = ["Test"]<|MERGE_RESOLUTION|>--- conflicted
+++ resolved
@@ -21,13 +21,10 @@
 Tables = "bd369af6-aec1-5ad0-b16a-f7cc5008161c"
 
 [compat]
-<<<<<<< HEAD
 DataFrames = "1"
-=======
 Distributions = "0.25"
 CSV = "0.10"
 SQLite = "1"
->>>>>>> 2eb8c19d
 FFTW = "1"
 QuasiMonteCarlo = "0.3"
 LightXML = "0.9"
