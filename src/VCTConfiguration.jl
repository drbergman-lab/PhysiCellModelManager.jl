--- conflicted
+++ resolved
@@ -49,16 +49,6 @@
     return retrieveElement(xml_doc, xml_path; required=required) |> content
 end
 
-<<<<<<< HEAD
-function getOutputFolder(path_to_xml)
-    xml_doc = openXML(path_to_xml)
-    rel_path_to_output = getField(xml_doc, ["save", "folder"])
-    closeXML(xml_doc)
-    return rel_path_to_output
-end
-
-=======
->>>>>>> fc5e7c30
 function updateField(xml_doc::XMLDocument, xml_path::Vector{<:AbstractString}, new_value::Union{Int,Real,String})
     current_element = retrieveElement(xml_doc, xml_path; required=true)
     set_content(current_element, string(new_value))
@@ -69,22 +59,6 @@
     return updateField(xml_doc, xml_path_and_value[1:end-1],xml_path_and_value[end])
 end
 
-<<<<<<< HEAD
-=======
-function multiplyField(xml_doc::XMLDocument, xml_path::Vector{<:AbstractString}, multiplier::AbstractFloat)
-    current_element = retrieveElement(xml_doc, xml_path; required=true)
-    val = content(current_element)
-    if attribute(current_element, "type"; required=false) == "int"
-        val = parse(Int, val) |> y -> round(Int, multiplier * y)
-    else
-        val = parse(AbstractFloat, val) |> y -> multiplier * y
-    end
-
-    val |> string |> x -> set_content(current_element, x)
-    return nothing
-end
-
->>>>>>> fc5e7c30
 function xmlPathToColumnName(xml_path::Vector{<:AbstractString})
     return join(xml_path, "/")
 end
