--- conflicted
+++ resolved
@@ -98,14 +98,10 @@
             DBInterface.execute(db, "INSERT OR IGNORE INTO rulesets_collections (folder_name) VALUES ('$(rulesets_collection_folder)');")
             db_rulesets_variations = "$(data_dir)/inputs/rulesets_collections/$(rulesets_collection_folder)/rulesets_variations.db" |> SQLite.DB
             createPCVCTTable("rulesets_variations", "rulesets_variation_id INTEGER PRIMARY KEY"; db=db_rulesets_variations)
-<<<<<<< HEAD
             df = DBInterface.execute(db_rulesets_variations, "INSERT OR IGNORE INTO rulesets_variations (rulesets_variation_id) VALUES(0) RETURNING rulesets_variation_id;") |> DataFrame
             if !isempty(df)
                 patchBaseRulesetsVariationNotInDB(rulesets_collection_folder, db_rulesets_variations)
             end
-=======
-            DBInterface.execute(db_rulesets_variations, "INSERT OR IGNORE INTO rulesets_variations (rulesets_variation_id) VALUES(0);")
->>>>>>> 79db7e35
         end
     end
             
