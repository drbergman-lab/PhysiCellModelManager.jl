using pcvct, Test

include("./test-project/VCT/PrintHelpers.jl")

@testset "pcvct.jl" begin
    # Write your tests here.
<<<<<<< HEAD
    include("./test-project/VCT/CreateProjectTests.jl")

    path_to_physicell_folder = "./test-project/PhysiCell" # path to PhysiCell folder
    path_to_data_folder = "./test-project/data" # path to data folder
    initializeVCT(path_to_physicell_folder, path_to_data_folder)

    include("./test-project/VCT/RunnerTests.jl")
    include("./test-project/VCT/ImportTests.jl")
=======
    include("./test-project/VCT/CreateProject.jl")
    include("./test-project/VCT/RunSampling.jl")
    include("./test-project/VCT/ExportTests.jl")
>>>>>>> 1fa40928
    include("./test-project/VCT/PrunerTests.jl")
    include("./test-project/VCT/ConfigurationTests.jl")
    include("./test-project/VCT/ICCellTests.jl")
    include("./test-project/VCT/SensitivityTests.jl")
    include("./test-project/VCT/DatabaseTests.jl")
    include("./test-project/VCT/ClassesTests.jl")
    include("./test-project/VCT/LoaderTests.jl")
    if Sys.isapple()
        include("./test-project/VCT/MovieTests.jl")
    end
    include("./test-project/VCT/PopulationTests.jl")
    include("./test-project/VCT/SubstrateTests.jl")
    include("./test-project/VCT/VariationsTests.jl")

    # probably want this one last (it deletes/resets things)
    include("./test-project/VCT/DeletionTests.jl")
end<|MERGE_RESOLUTION|>--- conflicted
+++ resolved
@@ -4,7 +4,6 @@
 
 @testset "pcvct.jl" begin
     # Write your tests here.
-<<<<<<< HEAD
     include("./test-project/VCT/CreateProjectTests.jl")
 
     path_to_physicell_folder = "./test-project/PhysiCell" # path to PhysiCell folder
@@ -13,11 +12,7 @@
 
     include("./test-project/VCT/RunnerTests.jl")
     include("./test-project/VCT/ImportTests.jl")
-=======
-    include("./test-project/VCT/CreateProject.jl")
-    include("./test-project/VCT/RunSampling.jl")
     include("./test-project/VCT/ExportTests.jl")
->>>>>>> 1fa40928
     include("./test-project/VCT/PrunerTests.jl")
     include("./test-project/VCT/ConfigurationTests.jl")
     include("./test-project/VCT/ICCellTests.jl")
